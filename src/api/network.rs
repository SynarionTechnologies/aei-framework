--- conflicted
+++ resolved
@@ -46,21 +46,15 @@
 pub enum NetworkError {
     /// A provided neuron identifier does not exist in the network.
     UnknownNeuron,
-<<<<<<< HEAD
-=======
     /// The network contains a cycle and cannot be processed.
-    CycleDetected,
->>>>>>> d3a9a65d
+    CycleDetected
 }
 
 impl std::fmt::Display for NetworkError {
     fn fmt(&self, f: &mut std::fmt::Formatter<'_>) -> std::fmt::Result {
         match self {
             Self::UnknownNeuron => write!(f, "unknown neuron"),
-<<<<<<< HEAD
-=======
             Self::CycleDetected => write!(f, "cycle detected"),
->>>>>>> d3a9a65d
         }
     }
 }
